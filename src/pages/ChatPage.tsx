import React, { useState, useEffect, useRef } from 'react';
import { useAuth } from '../contexts/AuthContext';
<<<<<<< HEAD
import { 
  Send, 
  Bot, 
  User, 
  Plus, 
  MessageCircle, 
  ChevronRight, 
  ChevronLeft, 
  X,
  Check,
  CheckCheck,
  Circle,
  Wifi,
  WifiOff,
  Trash2,
  MoreVertical
} from 'lucide-react';
import { mockChatSessions, getFormattedTime, getMessageTime, MockChatSession, MockMessage } from '../data/mockChatData';

export default function ChatPage() {
  const { user } = useAuth();
  const [sessions, setSessions] = useState<MockChatSession[]>(mockChatSessions);
  const [currentSession, setCurrentSession] = useState<MockChatSession | null>(mockChatSessions[0]);
  const [messages, setMessages] = useState<MockMessage[]>(mockChatSessions[0]?.messages || []);
=======
import { useLocation, useNavigate } from 'react-router-dom';
import { supabase } from '../lib/supabase';
import { Send, Bot, User, Plus, MessageCircle, Trash2, Menu, X, LogIn } from 'lucide-react';
import GuestLimitModal from '../components/common/GuestLimitModal';
import { GuestLimitService } from '../services/guestLimitService';

interface Message {
  id: string;
  role: 'user' | 'assistant';
  content: string;
  created_at: string;
}

interface ChatSession {
  id: string;
  title: string;
  created_at: string;
}

export default function ChatPage() {
  const { user } = useAuth();
  const location = useLocation();
  const navigate = useNavigate();
  const [sessions, setSessions] = useState<ChatSession[]>([]);
  const [currentSession, setCurrentSession] = useState<ChatSession | null>(null);
  const [messages, setMessages] = useState<Message[]>([]);
>>>>>>> 7c7130a4
  const [inputMessage, setInputMessage] = useState('');
  const [loading, setLoading] = useState(false);
  const [showSidebar, setShowSidebar] = useState(false);
<<<<<<< HEAD
  const [showDeleteConfirm, setShowDeleteConfirm] = useState<string | null>(null);
  const [activeDropdown, setActiveDropdown] = useState<string | null>(null);
  const messagesEndRef = useRef<HTMLDivElement>(null);

  // useEffect(() => {
  //   scrollToBottom();
  // }, [messages]);
=======
  const [guestMessages, setGuestMessages] = useState<Message[]>([]);
  const [showLimitModal, setShowLimitModal] = useState(false);
  const messagesEndRef = useRef<HTMLDivElement>(null);

  useEffect(() => {
    // Check for initial message from URL params (for logged-out users)
    const urlParams = new URLSearchParams(location.search);
    const initialMessage = urlParams.get('message');
    
    if (initialMessage && !user) {
      setInputMessage(initialMessage);
      // Clear the URL parameter
      navigate('/chat', { replace: true });
    }

    if (user) {
      fetchSessions();
    } else {
      // For guest users, load from localStorage
      const savedGuestMessages = localStorage.getItem('guestMessages');
      
      if (savedGuestMessages) {
        setGuestMessages(JSON.parse(savedGuestMessages));
      }
      setLoadingSessions(false);
    }
  }, [user, location.search, navigate]);
>>>>>>> 7c7130a4

  useEffect(() => {
    if (currentSession) {
      setMessages(currentSession.messages);
      // Mark messages as read when switching to a session
      markSessionAsRead(currentSession.id);
    }
  }, [currentSession]);

  // Close dropdown when clicking outside
  useEffect(() => {
<<<<<<< HEAD
    const handleClickOutside = () => {
      setActiveDropdown(null);
    };
    
    document.addEventListener('click', handleClickOutside);
    return () => document.removeEventListener('click', handleClickOutside);
  }, []);
=======
    scrollToBottom();
  }, [messages, guestMessages]);
>>>>>>> 7c7130a4

  const scrollToBottom = () => {
    messagesEndRef.current?.scrollIntoView({ behavior: 'smooth' });
  };

  const markSessionAsRead = (sessionId: string) => {
    setSessions(prevSessions => 
      prevSessions.map(session => 
        session.id === sessionId 
          ? { ...session, unreadCount: 0 }
          : session
      )
    );
  };

  const createNewSession = () => {
    const newSession: MockChatSession = {
      id: `new-${Date.now()}`,
      title: 'New Chat Session',
      lastMessage: '',
      timestamp: new Date().toISOString(),
      unreadCount: 0,
      isOnline: true,
      messages: []
    };
    
    setSessions([newSession, ...sessions]);
    setCurrentSession(newSession);
    setMessages([]);
    setShowSidebar(false);
  };

<<<<<<< HEAD
  const selectSession = (session: MockChatSession) => {
    setCurrentSession(session);
    setShowSidebar(false);
  };

  const deleteSession = (sessionId: string) => {
    const updatedSessions = sessions.filter(session => session.id !== sessionId);
    setSessions(updatedSessions);
    
    // If we're deleting the current session, switch to another one or clear
    if (currentSession?.id === sessionId) {
      if (updatedSessions.length > 0) {
        setCurrentSession(updatedSessions[0]);
      } else {
        setCurrentSession(null);
=======
  const createNewSession = async () => {
    if (!user) return;

    try {
      const { data, error } = await supabase
        .from('chat_sessions')
        .insert({
          user_id: user.id,
          title: 'New Chat Session'
        })
        .select()
        .single();

      if (error) throw error;
      
      const newSession = data;
      setSessions([newSession, ...sessions]);
      setCurrentSession(newSession);
      setMessages([]);
      setShowSidebar(false);
    } catch (error) {
      console.error('Error creating session:', error);
    }
  };

  const deleteSession = async (sessionId: string) => {
    if (!user) return;

    try {
      await supabase
        .from('chat_messages')
        .delete()
        .eq('session_id', sessionId);

      await supabase
        .from('chat_sessions')
        .delete()
        .eq('id', sessionId);

      const updatedSessions = sessions.filter(s => s.id !== sessionId);
      setSessions(updatedSessions);
      
      if (currentSession?.id === sessionId) {
        setCurrentSession(updatedSessions[0] || null);
>>>>>>> 7c7130a4
        setMessages([]);
      }
    }
    
    setShowDeleteConfirm(null);
    setActiveDropdown(null);
  };

  const toggleDropdown = (sessionId: string, e: React.MouseEvent) => {
    e.stopPropagation();
    setActiveDropdown(activeDropdown === sessionId ? null : sessionId);
  };

<<<<<<< HEAD
  const sendMessage = () => {
    if (!inputMessage.trim() || !currentSession || loading) return;
=======
  const sendMessage = async () => {
    if (!inputMessage.trim() || loading) return;

    // Check guest limits
    if (!user && !GuestLimitService.canPerformAction('chat')) {
      setShowLimitModal(true);
      return;
    }
>>>>>>> 7c7130a4

    const userMessage = inputMessage.trim();
    setInputMessage('');
    setLoading(true);

<<<<<<< HEAD
    // Add user message
    const newUserMessage: MockMessage = {
      id: `msg-${Date.now()}`,
      role: 'user',
      content: userMessage,
      timestamp: new Date().toISOString(),
      status: 'sent'
    };

    const updatedMessages = [...messages, newUserMessage];
    setMessages(updatedMessages);

    // Simulate AI response after a delay
    setTimeout(() => {
      const aiResponse: MockMessage = {
        id: `msg-${Date.now() + 1}`,
        role: 'assistant',
        content: `Thank you for your question: "${userMessage}". This is a mock response. In the real implementation, this would be replaced with actual AI-generated content.`,
        timestamp: new Date().toISOString(),
        status: 'delivered'
      };

      const finalMessages = [...updatedMessages, aiResponse];
      setMessages(finalMessages);

      // Update the session with new messages
      const updatedSession = {
        ...currentSession,
        messages: finalMessages,
        lastMessage: aiResponse.content,
        timestamp: aiResponse.timestamp
      };

      setSessions(prevSessions =>
        prevSessions.map(session =>
          session.id === currentSession.id ? updatedSession : session
        )
      );

      setCurrentSession(updatedSession);
=======
    try {
      if (user && currentSession) {
        // Logged-in user flow
        const userMsg: Message = {
          id: Date.now().toString(),
          role: 'user',
          content: userMessage,
          created_at: new Date().toISOString()
        };
        setMessages(prev => [...prev, userMsg]);

        await supabase
          .from('chat_messages')
          .insert({
            session_id: currentSession.id,
            role: 'user',
            content: userMessage
          });

        const aiResponse = await generateAIResponse(userMessage);
        
        const aiMsg: Message = {
          id: (Date.now() + 1).toString(),
          role: 'assistant',
          content: aiResponse,
          created_at: new Date().toISOString()
        };
        setMessages(prev => [...prev, aiMsg]);

        await supabase
          .from('chat_messages')
          .insert({
            session_id: currentSession.id,
            role: 'assistant',
            content: aiResponse
          });

        if (messages.length === 0) {
          const title = userMessage.length > 50 
            ? userMessage.substring(0, 50) + '...' 
            : userMessage;
          
          await supabase
            .from('chat_sessions')
            .update({ title })
            .eq('id', currentSession.id);

          setSessions(prev => 
            prev.map(s => s.id === currentSession.id ? { ...s, title } : s)
          );
        }
      } else {
        // Guest user flow
        const userMsg: Message = {
          id: Date.now().toString(),
          role: 'user',
          content: userMessage,
          created_at: new Date().toISOString()
        };

        const newGuestMessages = [...guestMessages, userMsg];
        setGuestMessages(newGuestMessages);

        const aiResponse = await generateAIResponse(userMessage);
        
        const aiMsg: Message = {
          id: (Date.now() + 1).toString(),
          role: 'assistant',
          content: aiResponse,
          created_at: new Date().toISOString()
        };

        const finalMessages = [...newGuestMessages, aiMsg];
        setGuestMessages(finalMessages);

        // Increment guest usage
        GuestLimitService.incrementUsage('chat');

        // Save to localStorage
        localStorage.setItem('guestMessages', JSON.stringify(finalMessages));
      }
    } catch (error) {
      console.error('Error sending message:', error);
    } finally {
>>>>>>> 7c7130a4
      setLoading(false);
    }, 1500);
  };

  const handleKeyPress = (e: React.KeyboardEvent) => {
    if (e.key === 'Enter' && !e.shiftKey) {
      e.preventDefault();
      sendMessage();
    }
  };

<<<<<<< HEAD
  const getStatusIcon = (status: string) => {
    switch (status) {
      case 'sent':
        return <Check className="w-3 h-3 text-gray-400" />;
      case 'delivered':
        return <CheckCheck className="w-3 h-3 text-gray-400" />;
      case 'read':
        return <CheckCheck className="w-3 h-3 text-blue-500" />;
      default:
        return <Circle className="w-3 h-3 text-gray-300" />;
    }
  };
=======
  const displayMessages = user ? messages : guestMessages;
  const canSendMessage = user || GuestLimitService.canPerformAction('chat');
  const guestUsage = GuestLimitService.getUsageSummary();

  if (loadingSessions) {
    return (
      <div className="flex items-center justify-center h-96">
        <div className="text-center">
          <div className="w-8 h-8 border-2 border-primary-600 border-t-transparent rounded-full animate-spin mx-auto mb-4"></div>
          <p className="text-gray-600">Loading chat...</p>
        </div>
      </div>
    );
  }
>>>>>>> 7c7130a4

  return (
    <div className="min-h-screen bg-gray-50">
      <div className="max-w-7xl mx-auto px-4 sm:px-6 lg:px-8 py-4 sm:py-8">
<<<<<<< HEAD
        <div className="flex h-[calc(100vh-8rem)] sm:h-[calc(100vh-12rem)] bg-white rounded-xl shadow-sm border border-gray-200 overflow-hidden relative">
          
          {/* Mobile Sidebar Toggle Button */}
          <button
            onClick={() => setShowSidebar(!showSidebar)}
            className={`lg:hidden fixed top-1/4 -translate-y-1/2 z-50 bg-white border border-gray-200 rounded-r-lg shadow-md p-3 transition-all duration-300 ${
              showSidebar ? 'left-80' : 'left-0'
            }`}
          >
            {showSidebar ? (
              <ChevronLeft className="w-5 h-5 text-gray-600" />
            ) : (
              <ChevronRight className="w-5 h-5 text-gray-600" />
            )}
          </button>

          {/* Sidebar */}
          <div className={`${
            showSidebar ? 'translate-x-0' : '-translate-x-full'
          } lg:translate-x-0 fixed lg:relative inset-y-0 left-0 z-40 w-80 bg-white border-r border-gray-200 flex flex-col transition-transform duration-300 ease-in-out lg:transition-none`}>
            
            {/* Sidebar Header */}
            <div className="p-4 border-b border-gray-200">
              <div className="flex items-center justify-between mb-4">
                <h2 className="text-lg font-semibold text-gray-900">Chats</h2>
=======
        <div className="flex h-[calc(100vh-8rem)] sm:h-[calc(100vh-12rem)] bg-white rounded-xl shadow-sm border border-gray-200 overflow-hidden">
          {/* Sidebar - Only show for logged-in users */}
          {user && (
            <div className={`${showSidebar ? 'translate-x-0' : '-translate-x-full'} lg:translate-x-0 fixed lg:relative inset-y-0 left-0 z-50 w-80 bg-white border-r border-gray-200 flex flex-col transition-transform duration-300 ease-in-out lg:transition-none`}>
              {/* Sidebar Header */}
              <div className="p-4 border-b border-gray-200">
                <div className="flex items-center justify-between mb-4">
                  <h2 className="text-lg font-semibold text-gray-900">Chats</h2>
                  <button
                    onClick={() => setShowSidebar(false)}
                    className="lg:hidden p-1 hover:bg-gray-100 rounded"
                  >
                    <X className="w-5 h-5" />
                  </button>
                </div>
>>>>>>> 7c7130a4
                <button
                  onClick={createNewSession}
                  className="w-full btn-primary flex items-center justify-center space-x-2"
                >
                  <Plus className="w-4 h-4" />
                  <span>New Chat</span>
                </button>
              </div>
<<<<<<< HEAD
              <button
                onClick={createNewSession}
                className="w-full btn-primary flex items-center justify-center space-x-2"
              >
                <Plus className="w-4 h-4" />
                <span>New Chat</span>
              </button>
            </div>
            
            {/* Sessions List */}
            <div className="flex-1 overflow-y-auto">
              {sessions.length === 0 ? (
                <div className="p-4 text-center text-gray-500">
                  <MessageCircle className="w-8 h-8 mx-auto mb-2 text-gray-400" />
                  <p className="text-sm">No chat sessions yet</p>
                </div>
              ) : (
                <div className="">
                  {sessions.map((session) => (
                    <div
                      key={session.id}
                      className={`group flex items-start p-3 cursor-pointer transition-colors duration-200 hover:bg-gray-50 relative ${
                        currentSession?.id === session.id
                          ? 'bg-primary-50 border-l-4 border-primary-500'
                          : ''
                      }`}
                      onClick={() => selectSession(session)}
                    >
                      <div className="flex-shrink-0 mr-3">
                        <div className="w-10 h-10 bg-primary-100 rounded-full flex items-center justify-center relative">
                          <Bot className="w-5 h-5 text-primary-600" />
                        </div>
                      </div>
                      
                      <div className="flex-1 min-w-0">
                        <div className="flex items-center justify-between mb-1">
                          <h3 className="text-sm font-semibold text-gray-900 truncate pr-2">
                            {session.title}
                          </h3>
                          <div className="flex items-center space-x-1">
                            <span className="text-xs text-gray-500">
                              {getFormattedTime(session.timestamp)}
                            </span>
                            {session.unreadCount > 0 && (
                              <div className="w-5 h-5 bg-primary-600 rounded-full flex items-center justify-center">
                                <span className="text-xs text-white font-medium">
                                  {session.unreadCount > 9 ? '9+' : session.unreadCount}
                                </span>
                              </div>
                            )}
                          </div>
                        </div>
                        
                        <p className="text-sm text-gray-600 truncate pr-8">
                          {session.lastMessage || 'No messages yet'}
                        </p>
                      </div>

                      {/* Dropdown Menu */}
                      <div className="absolute top-2 right-2">
                        <button
                          onClick={(e) => toggleDropdown(session.id, e)}
                          className="p-1 mt-8 rounded transition-all duration-200"
                        >
                          <MoreVertical className="w-4 h-4 text-gray-500" />
                        </button>
                        
                        {activeDropdown === session.id && (
                          <div className="absolute right-0 top-8 w-32 bg-white rounded-lg shadow-lg border border-gray-200 z-50">
                            <button
                              onClick={(e) => {
                                e.stopPropagation();
                                setShowDeleteConfirm(session.id);
                                setActiveDropdown(null);
                              }}
                              className="flex items-center space-x-2 px-3 py-2 text-sm text-red-600 hover:bg-red-50 w-full text-left"
                            >
                              <Trash2 className="w-4 h-4" />
                              <span>Delete</span>
                            </button>
                          </div>
                        )}
                      </div>
                    </div>
                  ))}
                </div>
              )}
=======
              
              {/* Sessions List */}
              <div className="flex-1 overflow-y-auto">
                {sessions.length === 0 ? (
                  <div className="p-4 text-center text-gray-500">
                    <MessageCircle className="w-8 h-8 mx-auto mb-2 text-gray-400" />
                    <p className="text-sm">No chat sessions yet</p>
                  </div>
                ) : (
                  <div className="p-2">
                    {sessions.map((session) => (
                      <div
                        key={session.id}
                        className={`group flex items-center justify-between p-3 rounded-lg cursor-pointer transition-colors duration-200 ${
                          currentSession?.id === session.id
                            ? 'bg-primary-50 text-primary-700'
                            : 'hover:bg-gray-50'
                        }`}
                        onClick={() => {
                          setCurrentSession(session);
                          setShowSidebar(false);
                        }}
                      >
                        <div className="flex-1 min-w-0">
                          <p className="text-sm font-medium truncate">
                            {session.title}
                          </p>
                          <p className="text-xs text-gray-500">
                            {new Date(session.created_at).toLocaleDateString()}
                          </p>
                        </div>
                        <button
                          onClick={(e) => {
                            e.stopPropagation();
                            deleteSession(session.id);
                          }}
                          className="opacity-0 group-hover:opacity-100 p-1 hover:bg-red-100 rounded transition-all duration-200"
                        >
                          <Trash2 className="w-4 h-4 text-red-500" />
                        </button>
                      </div>
                    ))}
                  </div>
                )}
              </div>
>>>>>>> 7c7130a4
            </div>
          )}

          {/* Delete Confirmation Modal */}
          {showDeleteConfirm && (
            <div className="fixed inset-0 bg-black bg-opacity-50 flex items-center justify-center z-50 p-4">
              <div className="bg-white rounded-lg shadow-xl max-w-md w-full p-6">
                <div className="flex items-center mb-4">
                  <div className="w-10 h-10 bg-red-100 rounded-full flex items-center justify-center mr-3">
                    <Trash2 className="w-5 h-5 text-red-600" />
                  </div>
                  <h3 className="text-lg font-semibold text-gray-900">Delete Chat</h3>
                </div>
                
                <p className="text-gray-600 mb-6">
                  Are you sure you want to delete this chat session? This action cannot be undone and all messages will be permanently removed.
                </p>
                
                <div className="flex space-x-3">
                  <button
                    onClick={() => deleteSession(showDeleteConfirm)}
                    className="flex-1 bg-red-600 hover:bg-red-700 text-white font-medium py-2 px-4 rounded-lg transition-colors duration-200"
                  >
                    Delete
                  </button>
                  <button
                    onClick={() => setShowDeleteConfirm(null)}
                    className="flex-1 btn-secondary"
                  >
                    Cancel
                  </button>
                </div>
              </div>
            </div>
          )}

          {/* Overlay for mobile */}
          {showSidebar && (
            <div 
              className="lg:hidden fixed inset-0 bg-black bg-opacity-50 z-30" 
              onClick={() => setShowSidebar(false)}
            ></div>
          )}

          {/* Chat Area */}
          <div className="flex-1 flex flex-col min-w-0">
<<<<<<< HEAD
            {currentSession ? (
              <>
                {/* Chat Header */}
                <div className="p-4 border-b border-gray-200 bg-white">
                  <div className="flex items-center space-x-3">
                    <div className="w-8 h-8 bg-primary-100 rounded-full flex items-center justify-center relative">
                      <Bot className="w-4 h-4 text-primary-600" />
                    </div>
                    <div className="flex-1 min-w-0">
                      <h3 className="font-semibold text-gray-900 truncate">
                        {currentSession.title}
                      </h3>
                    </div>
                  </div>
                </div>

                {/* Messages */}
                <div className="flex-1 overflow-y-auto p-4 space-y-4">
                  {messages.length === 0 ? (
                    <div className="text-center py-8 sm:py-12">
                      <Bot className="w-8 h-8 sm:w-12 sm:h-12 text-gray-400 mx-auto mb-4" />
                      <h3 className="text-lg font-medium text-gray-900 mb-2">
                        Start a conversation
                      </h3>
                      <p className="text-gray-600">
                        Ask me anything! I'm here to help you learn.
                      </p>
                    </div>
                  ) : (
                    messages.map((message) => (
                      <div
                        key={message.id}
                        className={`flex ${message.role === 'user' ? 'justify-end' : 'justify-start'}`}
                      >
                        <div className={`flex max-w-[85%] sm:max-w-3xl ${message.role === 'user' ? 'flex-row-reverse' : 'flex-row'}`}>
                          <div className={`flex-shrink-0 ${message.role === 'user' ? 'ml-2 sm:ml-3' : 'mr-2 sm:mr-3'}`}>
                            <div className={`w-6 h-6 sm:w-8 sm:h-8 rounded-full flex items-center justify-center ${
                              message.role === 'user' 
                                ? 'bg-primary-600' 
                                : 'bg-gray-200'
                            }`}>
                              {message.role === 'user' ? (
                                <User className="w-3 h-3 sm:w-4 sm:h-4 text-white" />
                              ) : (
                                <Bot className="w-3 h-3 sm:w-4 sm:h-4 text-gray-600" />
                              )}
                            </div>
                          </div>
                          <div className={`max-w-[75%] px-3 py-2 sm:px-4 sm:py-2 rounded-lg ${
                            message.role === 'user'
                              ? 'bg-primary-600 text-white'
                              : 'bg-gray-100 text-gray-900'
                          }`}>
                            <p className="whitespace-pre-wrap text-sm sm:text-base">{message.content}</p>
                          </div>
                          {/* <div className={`flex items-center justify-between mt-1 me-2 ms-2 space-x-2 ${
                              message.role === 'user' ? 'flex-row-reverse' : 'flex-row'
                            }`}>
                              <span className={`text-xs mt-9 ${
                                message.role === 'user' ? 'text-gray-500' : 'text-gray-500'
                              }`}>
                                {getMessageTime(message.timestamp)}
                              </span>
                          </div> */}
                        </div>
                      </div>
                    ))
                  )}
                  {loading && (
                    <div className="flex justify-start">
                      <div className="flex max-w-3xl">
                        <div className="flex-shrink-0 mr-2 sm:mr-3">
                          <div className="w-6 h-6 sm:w-8 sm:h-8 rounded-full bg-gray-200 flex items-center justify-center">
=======
            {/* Chat Header */}
            <div className="p-4 border-b border-gray-200 bg-white">
              <div className="flex items-center justify-between">
                <h3 className="font-semibold text-gray-900 truncate pl-12 lg:pl-0">
                  {user ? (currentSession?.title || 'AI Tutor Chat') : 'AI Tutor Chat (Guest Mode)'}
                </h3>
                {!user && (
                  <div className="flex items-center space-x-2">
                    <span className="text-sm text-gray-600">
                      {guestUsage.chats.remaining}/{guestUsage.chats.total} free chats left
                    </span>
                    <button
                      onClick={() => navigate('/auth')}
                      className="btn-primary text-sm flex items-center space-x-1"
                    >
                      <LogIn className="w-4 h-4" />
                      <span>Login</span>
                    </button>
                  </div>
                )}
              </div>
            </div>

            {/* Messages */}
            <div className="flex-1 overflow-y-auto p-4 space-y-4">
              {displayMessages.length === 0 ? (
                <div className="text-center py-8 sm:py-12">
                  <Bot className="w-8 h-8 sm:w-12 sm:h-12 text-gray-400 mx-auto mb-4" />
                  <h3 className="text-lg font-medium text-gray-900 mb-2">
                    {user ? 'Start a conversation' : 'Welcome to TutorAI!'}
                  </h3>
                  <p className="text-gray-600">
                    {user 
                      ? 'Ask me anything! I\'m here to help you learn.'
                      : `You have ${guestUsage.chats.remaining} free chat${guestUsage.chats.remaining !== 1 ? 's' : ''} remaining. Login for unlimited access!`
                    }
                  </p>
                </div>
              ) : (
                displayMessages.map((message) => (
                  <div
                    key={message.id}
                    className={`flex ${message.role === 'user' ? 'justify-end' : 'justify-start'}`}
                  >
                    <div className={`flex max-w-[85%] sm:max-w-3xl ${message.role === 'user' ? 'flex-row-reverse' : 'flex-row'}`}>
                      <div className={`flex-shrink-0 ${message.role === 'user' ? 'ml-2 sm:ml-3' : 'mr-2 sm:mr-3'}`}>
                        <div className={`w-6 h-6 sm:w-8 sm:h-8 rounded-full flex items-center justify-center ${
                          message.role === 'user' 
                            ? 'bg-primary-600' 
                            : 'bg-gray-200'
                        }`}>
                          {message.role === 'user' ? (
                            <User className="w-3 h-3 sm:w-4 sm:h-4 text-white" />
                          ) : (
>>>>>>> 7c7130a4
                            <Bot className="w-3 h-3 sm:w-4 sm:h-4 text-gray-600" />
                          )}
                        </div>
                      </div>
                      <div className={`px-3 py-2 sm:px-4 sm:py-2 rounded-lg ${
                        message.role === 'user'
                          ? 'bg-primary-600 text-white'
                          : 'bg-gray-100 text-gray-900'
                      }`}>
                        <p className="whitespace-pre-wrap text-sm sm:text-base">{message.content}</p>
                      </div>
                    </div>
                  </div>
                ))
              )}
              {loading && (
                <div className="flex justify-start">
                  <div className="flex max-w-3xl">
                    <div className="flex-shrink-0 mr-2 sm:mr-3">
                      <div className="w-6 h-6 sm:w-8 sm:h-8 rounded-full bg-gray-200 flex items-center justify-center">
                        <Bot className="w-3 h-3 sm:w-4 sm:h-4 text-gray-600" />
                      </div>
                    </div>
                    <div className="px-3 py-2 sm:px-4 sm:py-2 rounded-lg bg-gray-100">
                      <div className="flex space-x-1">
                        <div className="w-2 h-2 bg-gray-400 rounded-full animate-bounce"></div>
                        <div className="w-2 h-2 bg-gray-400 rounded-full animate-bounce" style={{ animationDelay: '0.1s' }}></div>
                        <div className="w-2 h-2 bg-gray-400 rounded-full animate-bounce" style={{ animationDelay: '0.2s' }}></div>
                      </div>
                    </div>
<<<<<<< HEAD
                  )}
                  <div ref={messagesEndRef} />
                </div>

                {/* Input */}
                <div className="border-t border-gray-200 p-4">
                  <div className="flex space-x-2 sm:space-x-4">
                    <textarea
                      value={inputMessage}
                      onChange={(e) => setInputMessage(e.target.value)}
                      onKeyPress={handleKeyPress}
                      placeholder="Type your message here.."
                      className="flex-1 resize-none input-field text-sm sm:text-base"
                      rows={1}
                      disabled={loading}
                    />
                    <button
                      onClick={sendMessage}
                      disabled={!inputMessage.trim() || loading}
                      className="btn-primary disabled:opacity-50 disabled:cursor-not-allowed px-3 sm:px-4"
                    >
                      <Send className="w-4 h-4" />
                    </button>
                  </div>
                </div>
              </>
            ) : (
              <div className="flex-1 flex items-center justify-center p-4">
                <div className="text-center">
                  <MessageCircle className="w-8 h-8 sm:w-12 sm:h-12 text-gray-400 mx-auto mb-4" />
                  <h3 className="text-lg font-medium text-gray-900 mb-2">
                    No chat selected
                  </h3>
                  <p className="text-gray-600 mb-4 text-sm sm:text-base">
                    Select a chat session from the sidebar to start messaging
=======
                  </div>
                </div>
              )}
              <div ref={messagesEndRef} />
            </div>

            {/* Input */}
            <div className="border-t border-gray-200 p-4">
              {!canSendMessage ? (
                <div className="text-center py-4">
                  <p className="text-gray-600 mb-4">
                    You've used all {guestUsage.chats.total} free chats. Login to continue chatting!
>>>>>>> 7c7130a4
                  </p>
                  <button
                    onClick={() => navigate('/auth')}
                    className="btn-primary flex items-center justify-center space-x-2 mx-auto"
                  >
                    <LogIn className="w-4 h-4" />
                    <span>Login for Unlimited Access</span>
                  </button>
                </div>
              ) : (
                <div className="flex space-x-2 sm:space-x-4">
                  <textarea
                    value={inputMessage}
                    onChange={(e) => setInputMessage(e.target.value)}
                    onKeyPress={handleKeyPress}
                    placeholder="Ask me anything..."
                    className="flex-1 resize-none input-field text-sm sm:text-base"
                    rows={1}
                    disabled={loading}
                  />
                  <button
                    onClick={sendMessage}
                    disabled={!inputMessage.trim() || loading}
                    className="btn-primary disabled:opacity-50 disabled:cursor-not-allowed px-3 sm:px-4"
                  >
                    <Send className="w-4 h-4" />
                  </button>
                </div>
              )}
            </div>
          </div>
        </div>
      </div>

      {/* Guest Limit Modal */}
      <GuestLimitModal
        isOpen={showLimitModal}
        onClose={() => setShowLimitModal(false)}
        limitType="chat"
      />
    </div>
  );
}<|MERGE_RESOLUTION|>--- conflicted
+++ resolved
@@ -1,31 +1,5 @@
 import React, { useState, useEffect, useRef } from 'react';
 import { useAuth } from '../contexts/AuthContext';
-<<<<<<< HEAD
-import { 
-  Send, 
-  Bot, 
-  User, 
-  Plus, 
-  MessageCircle, 
-  ChevronRight, 
-  ChevronLeft, 
-  X,
-  Check,
-  CheckCheck,
-  Circle,
-  Wifi,
-  WifiOff,
-  Trash2,
-  MoreVertical
-} from 'lucide-react';
-import { mockChatSessions, getFormattedTime, getMessageTime, MockChatSession, MockMessage } from '../data/mockChatData';
-
-export default function ChatPage() {
-  const { user } = useAuth();
-  const [sessions, setSessions] = useState<MockChatSession[]>(mockChatSessions);
-  const [currentSession, setCurrentSession] = useState<MockChatSession | null>(mockChatSessions[0]);
-  const [messages, setMessages] = useState<MockMessage[]>(mockChatSessions[0]?.messages || []);
-=======
 import { useLocation, useNavigate } from 'react-router-dom';
 import { supabase } from '../lib/supabase';
 import { Send, Bot, User, Plus, MessageCircle, Trash2, Menu, X, LogIn } from 'lucide-react';
@@ -52,19 +26,9 @@
   const [sessions, setSessions] = useState<ChatSession[]>([]);
   const [currentSession, setCurrentSession] = useState<ChatSession | null>(null);
   const [messages, setMessages] = useState<Message[]>([]);
->>>>>>> 7c7130a4
   const [inputMessage, setInputMessage] = useState('');
   const [loading, setLoading] = useState(false);
   const [showSidebar, setShowSidebar] = useState(false);
-<<<<<<< HEAD
-  const [showDeleteConfirm, setShowDeleteConfirm] = useState<string | null>(null);
-  const [activeDropdown, setActiveDropdown] = useState<string | null>(null);
-  const messagesEndRef = useRef<HTMLDivElement>(null);
-
-  // useEffect(() => {
-  //   scrollToBottom();
-  // }, [messages]);
-=======
   const [guestMessages, setGuestMessages] = useState<Message[]>([]);
   const [showLimitModal, setShowLimitModal] = useState(false);
   const messagesEndRef = useRef<HTMLDivElement>(null);
@@ -92,7 +56,6 @@
       setLoadingSessions(false);
     }
   }, [user, location.search, navigate]);
->>>>>>> 7c7130a4
 
   useEffect(() => {
     if (currentSession) {
@@ -104,18 +67,8 @@
 
   // Close dropdown when clicking outside
   useEffect(() => {
-<<<<<<< HEAD
-    const handleClickOutside = () => {
-      setActiveDropdown(null);
-    };
-    
-    document.addEventListener('click', handleClickOutside);
-    return () => document.removeEventListener('click', handleClickOutside);
-  }, []);
-=======
     scrollToBottom();
   }, [messages, guestMessages]);
->>>>>>> 7c7130a4
 
   const scrollToBottom = () => {
     messagesEndRef.current?.scrollIntoView({ behavior: 'smooth' });
@@ -148,23 +101,6 @@
     setShowSidebar(false);
   };
 
-<<<<<<< HEAD
-  const selectSession = (session: MockChatSession) => {
-    setCurrentSession(session);
-    setShowSidebar(false);
-  };
-
-  const deleteSession = (sessionId: string) => {
-    const updatedSessions = sessions.filter(session => session.id !== sessionId);
-    setSessions(updatedSessions);
-    
-    // If we're deleting the current session, switch to another one or clear
-    if (currentSession?.id === sessionId) {
-      if (updatedSessions.length > 0) {
-        setCurrentSession(updatedSessions[0]);
-      } else {
-        setCurrentSession(null);
-=======
   const createNewSession = async () => {
     if (!user) return;
 
@@ -209,7 +145,6 @@
       
       if (currentSession?.id === sessionId) {
         setCurrentSession(updatedSessions[0] || null);
->>>>>>> 7c7130a4
         setMessages([]);
       }
     }
@@ -218,15 +153,6 @@
     setActiveDropdown(null);
   };
 
-  const toggleDropdown = (sessionId: string, e: React.MouseEvent) => {
-    e.stopPropagation();
-    setActiveDropdown(activeDropdown === sessionId ? null : sessionId);
-  };
-
-<<<<<<< HEAD
-  const sendMessage = () => {
-    if (!inputMessage.trim() || !currentSession || loading) return;
-=======
   const sendMessage = async () => {
     if (!inputMessage.trim() || loading) return;
 
@@ -235,54 +161,11 @@
       setShowLimitModal(true);
       return;
     }
->>>>>>> 7c7130a4
 
     const userMessage = inputMessage.trim();
     setInputMessage('');
     setLoading(true);
 
-<<<<<<< HEAD
-    // Add user message
-    const newUserMessage: MockMessage = {
-      id: `msg-${Date.now()}`,
-      role: 'user',
-      content: userMessage,
-      timestamp: new Date().toISOString(),
-      status: 'sent'
-    };
-
-    const updatedMessages = [...messages, newUserMessage];
-    setMessages(updatedMessages);
-
-    // Simulate AI response after a delay
-    setTimeout(() => {
-      const aiResponse: MockMessage = {
-        id: `msg-${Date.now() + 1}`,
-        role: 'assistant',
-        content: `Thank you for your question: "${userMessage}". This is a mock response. In the real implementation, this would be replaced with actual AI-generated content.`,
-        timestamp: new Date().toISOString(),
-        status: 'delivered'
-      };
-
-      const finalMessages = [...updatedMessages, aiResponse];
-      setMessages(finalMessages);
-
-      // Update the session with new messages
-      const updatedSession = {
-        ...currentSession,
-        messages: finalMessages,
-        lastMessage: aiResponse.content,
-        timestamp: aiResponse.timestamp
-      };
-
-      setSessions(prevSessions =>
-        prevSessions.map(session =>
-          session.id === currentSession.id ? updatedSession : session
-        )
-      );
-
-      setCurrentSession(updatedSession);
-=======
     try {
       if (user && currentSession) {
         // Logged-in user flow
@@ -367,7 +250,6 @@
     } catch (error) {
       console.error('Error sending message:', error);
     } finally {
->>>>>>> 7c7130a4
       setLoading(false);
     }, 1500);
   };
@@ -379,20 +261,6 @@
     }
   };
 
-<<<<<<< HEAD
-  const getStatusIcon = (status: string) => {
-    switch (status) {
-      case 'sent':
-        return <Check className="w-3 h-3 text-gray-400" />;
-      case 'delivered':
-        return <CheckCheck className="w-3 h-3 text-gray-400" />;
-      case 'read':
-        return <CheckCheck className="w-3 h-3 text-blue-500" />;
-      default:
-        return <Circle className="w-3 h-3 text-gray-300" />;
-    }
-  };
-=======
   const displayMessages = user ? messages : guestMessages;
   const canSendMessage = user || GuestLimitService.canPerformAction('chat');
   const guestUsage = GuestLimitService.getUsageSummary();
@@ -407,38 +275,10 @@
       </div>
     );
   }
->>>>>>> 7c7130a4
 
   return (
     <div className="min-h-screen bg-gray-50">
       <div className="max-w-7xl mx-auto px-4 sm:px-6 lg:px-8 py-4 sm:py-8">
-<<<<<<< HEAD
-        <div className="flex h-[calc(100vh-8rem)] sm:h-[calc(100vh-12rem)] bg-white rounded-xl shadow-sm border border-gray-200 overflow-hidden relative">
-          
-          {/* Mobile Sidebar Toggle Button */}
-          <button
-            onClick={() => setShowSidebar(!showSidebar)}
-            className={`lg:hidden fixed top-1/4 -translate-y-1/2 z-50 bg-white border border-gray-200 rounded-r-lg shadow-md p-3 transition-all duration-300 ${
-              showSidebar ? 'left-80' : 'left-0'
-            }`}
-          >
-            {showSidebar ? (
-              <ChevronLeft className="w-5 h-5 text-gray-600" />
-            ) : (
-              <ChevronRight className="w-5 h-5 text-gray-600" />
-            )}
-          </button>
-
-          {/* Sidebar */}
-          <div className={`${
-            showSidebar ? 'translate-x-0' : '-translate-x-full'
-          } lg:translate-x-0 fixed lg:relative inset-y-0 left-0 z-40 w-80 bg-white border-r border-gray-200 flex flex-col transition-transform duration-300 ease-in-out lg:transition-none`}>
-            
-            {/* Sidebar Header */}
-            <div className="p-4 border-b border-gray-200">
-              <div className="flex items-center justify-between mb-4">
-                <h2 className="text-lg font-semibold text-gray-900">Chats</h2>
-=======
         <div className="flex h-[calc(100vh-8rem)] sm:h-[calc(100vh-12rem)] bg-white rounded-xl shadow-sm border border-gray-200 overflow-hidden">
           {/* Sidebar - Only show for logged-in users */}
           {user && (
@@ -454,7 +294,6 @@
                     <X className="w-5 h-5" />
                   </button>
                 </div>
->>>>>>> 7c7130a4
                 <button
                   onClick={createNewSession}
                   className="w-full btn-primary flex items-center justify-center space-x-2"
@@ -463,95 +302,6 @@
                   <span>New Chat</span>
                 </button>
               </div>
-<<<<<<< HEAD
-              <button
-                onClick={createNewSession}
-                className="w-full btn-primary flex items-center justify-center space-x-2"
-              >
-                <Plus className="w-4 h-4" />
-                <span>New Chat</span>
-              </button>
-            </div>
-            
-            {/* Sessions List */}
-            <div className="flex-1 overflow-y-auto">
-              {sessions.length === 0 ? (
-                <div className="p-4 text-center text-gray-500">
-                  <MessageCircle className="w-8 h-8 mx-auto mb-2 text-gray-400" />
-                  <p className="text-sm">No chat sessions yet</p>
-                </div>
-              ) : (
-                <div className="">
-                  {sessions.map((session) => (
-                    <div
-                      key={session.id}
-                      className={`group flex items-start p-3 cursor-pointer transition-colors duration-200 hover:bg-gray-50 relative ${
-                        currentSession?.id === session.id
-                          ? 'bg-primary-50 border-l-4 border-primary-500'
-                          : ''
-                      }`}
-                      onClick={() => selectSession(session)}
-                    >
-                      <div className="flex-shrink-0 mr-3">
-                        <div className="w-10 h-10 bg-primary-100 rounded-full flex items-center justify-center relative">
-                          <Bot className="w-5 h-5 text-primary-600" />
-                        </div>
-                      </div>
-                      
-                      <div className="flex-1 min-w-0">
-                        <div className="flex items-center justify-between mb-1">
-                          <h3 className="text-sm font-semibold text-gray-900 truncate pr-2">
-                            {session.title}
-                          </h3>
-                          <div className="flex items-center space-x-1">
-                            <span className="text-xs text-gray-500">
-                              {getFormattedTime(session.timestamp)}
-                            </span>
-                            {session.unreadCount > 0 && (
-                              <div className="w-5 h-5 bg-primary-600 rounded-full flex items-center justify-center">
-                                <span className="text-xs text-white font-medium">
-                                  {session.unreadCount > 9 ? '9+' : session.unreadCount}
-                                </span>
-                              </div>
-                            )}
-                          </div>
-                        </div>
-                        
-                        <p className="text-sm text-gray-600 truncate pr-8">
-                          {session.lastMessage || 'No messages yet'}
-                        </p>
-                      </div>
-
-                      {/* Dropdown Menu */}
-                      <div className="absolute top-2 right-2">
-                        <button
-                          onClick={(e) => toggleDropdown(session.id, e)}
-                          className="p-1 mt-8 rounded transition-all duration-200"
-                        >
-                          <MoreVertical className="w-4 h-4 text-gray-500" />
-                        </button>
-                        
-                        {activeDropdown === session.id && (
-                          <div className="absolute right-0 top-8 w-32 bg-white rounded-lg shadow-lg border border-gray-200 z-50">
-                            <button
-                              onClick={(e) => {
-                                e.stopPropagation();
-                                setShowDeleteConfirm(session.id);
-                                setActiveDropdown(null);
-                              }}
-                              className="flex items-center space-x-2 px-3 py-2 text-sm text-red-600 hover:bg-red-50 w-full text-left"
-                            >
-                              <Trash2 className="w-4 h-4" />
-                              <span>Delete</span>
-                            </button>
-                          </div>
-                        )}
-                      </div>
-                    </div>
-                  ))}
-                </div>
-              )}
-=======
               
               {/* Sessions List */}
               <div className="flex-1 overflow-y-auto">
@@ -597,7 +347,6 @@
                   </div>
                 )}
               </div>
->>>>>>> 7c7130a4
             </div>
           )}
 
@@ -644,81 +393,6 @@
 
           {/* Chat Area */}
           <div className="flex-1 flex flex-col min-w-0">
-<<<<<<< HEAD
-            {currentSession ? (
-              <>
-                {/* Chat Header */}
-                <div className="p-4 border-b border-gray-200 bg-white">
-                  <div className="flex items-center space-x-3">
-                    <div className="w-8 h-8 bg-primary-100 rounded-full flex items-center justify-center relative">
-                      <Bot className="w-4 h-4 text-primary-600" />
-                    </div>
-                    <div className="flex-1 min-w-0">
-                      <h3 className="font-semibold text-gray-900 truncate">
-                        {currentSession.title}
-                      </h3>
-                    </div>
-                  </div>
-                </div>
-
-                {/* Messages */}
-                <div className="flex-1 overflow-y-auto p-4 space-y-4">
-                  {messages.length === 0 ? (
-                    <div className="text-center py-8 sm:py-12">
-                      <Bot className="w-8 h-8 sm:w-12 sm:h-12 text-gray-400 mx-auto mb-4" />
-                      <h3 className="text-lg font-medium text-gray-900 mb-2">
-                        Start a conversation
-                      </h3>
-                      <p className="text-gray-600">
-                        Ask me anything! I'm here to help you learn.
-                      </p>
-                    </div>
-                  ) : (
-                    messages.map((message) => (
-                      <div
-                        key={message.id}
-                        className={`flex ${message.role === 'user' ? 'justify-end' : 'justify-start'}`}
-                      >
-                        <div className={`flex max-w-[85%] sm:max-w-3xl ${message.role === 'user' ? 'flex-row-reverse' : 'flex-row'}`}>
-                          <div className={`flex-shrink-0 ${message.role === 'user' ? 'ml-2 sm:ml-3' : 'mr-2 sm:mr-3'}`}>
-                            <div className={`w-6 h-6 sm:w-8 sm:h-8 rounded-full flex items-center justify-center ${
-                              message.role === 'user' 
-                                ? 'bg-primary-600' 
-                                : 'bg-gray-200'
-                            }`}>
-                              {message.role === 'user' ? (
-                                <User className="w-3 h-3 sm:w-4 sm:h-4 text-white" />
-                              ) : (
-                                <Bot className="w-3 h-3 sm:w-4 sm:h-4 text-gray-600" />
-                              )}
-                            </div>
-                          </div>
-                          <div className={`max-w-[75%] px-3 py-2 sm:px-4 sm:py-2 rounded-lg ${
-                            message.role === 'user'
-                              ? 'bg-primary-600 text-white'
-                              : 'bg-gray-100 text-gray-900'
-                          }`}>
-                            <p className="whitespace-pre-wrap text-sm sm:text-base">{message.content}</p>
-                          </div>
-                          {/* <div className={`flex items-center justify-between mt-1 me-2 ms-2 space-x-2 ${
-                              message.role === 'user' ? 'flex-row-reverse' : 'flex-row'
-                            }`}>
-                              <span className={`text-xs mt-9 ${
-                                message.role === 'user' ? 'text-gray-500' : 'text-gray-500'
-                              }`}>
-                                {getMessageTime(message.timestamp)}
-                              </span>
-                          </div> */}
-                        </div>
-                      </div>
-                    ))
-                  )}
-                  {loading && (
-                    <div className="flex justify-start">
-                      <div className="flex max-w-3xl">
-                        <div className="flex-shrink-0 mr-2 sm:mr-3">
-                          <div className="w-6 h-6 sm:w-8 sm:h-8 rounded-full bg-gray-200 flex items-center justify-center">
-=======
             {/* Chat Header */}
             <div className="p-4 border-b border-gray-200 bg-white">
               <div className="flex items-center justify-between">
@@ -773,7 +447,6 @@
                           {message.role === 'user' ? (
                             <User className="w-3 h-3 sm:w-4 sm:h-4 text-white" />
                           ) : (
->>>>>>> 7c7130a4
                             <Bot className="w-3 h-3 sm:w-4 sm:h-4 text-gray-600" />
                           )}
                         </div>
@@ -804,43 +477,6 @@
                         <div className="w-2 h-2 bg-gray-400 rounded-full animate-bounce" style={{ animationDelay: '0.2s' }}></div>
                       </div>
                     </div>
-<<<<<<< HEAD
-                  )}
-                  <div ref={messagesEndRef} />
-                </div>
-
-                {/* Input */}
-                <div className="border-t border-gray-200 p-4">
-                  <div className="flex space-x-2 sm:space-x-4">
-                    <textarea
-                      value={inputMessage}
-                      onChange={(e) => setInputMessage(e.target.value)}
-                      onKeyPress={handleKeyPress}
-                      placeholder="Type your message here.."
-                      className="flex-1 resize-none input-field text-sm sm:text-base"
-                      rows={1}
-                      disabled={loading}
-                    />
-                    <button
-                      onClick={sendMessage}
-                      disabled={!inputMessage.trim() || loading}
-                      className="btn-primary disabled:opacity-50 disabled:cursor-not-allowed px-3 sm:px-4"
-                    >
-                      <Send className="w-4 h-4" />
-                    </button>
-                  </div>
-                </div>
-              </>
-            ) : (
-              <div className="flex-1 flex items-center justify-center p-4">
-                <div className="text-center">
-                  <MessageCircle className="w-8 h-8 sm:w-12 sm:h-12 text-gray-400 mx-auto mb-4" />
-                  <h3 className="text-lg font-medium text-gray-900 mb-2">
-                    No chat selected
-                  </h3>
-                  <p className="text-gray-600 mb-4 text-sm sm:text-base">
-                    Select a chat session from the sidebar to start messaging
-=======
                   </div>
                 </div>
               )}
@@ -853,7 +489,6 @@
                 <div className="text-center py-4">
                   <p className="text-gray-600 mb-4">
                     You've used all {guestUsage.chats.total} free chats. Login to continue chatting!
->>>>>>> 7c7130a4
                   </p>
                   <button
                     onClick={() => navigate('/auth')}
