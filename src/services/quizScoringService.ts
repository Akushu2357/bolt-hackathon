--- conflicted
+++ resolved
@@ -62,7 +62,6 @@
           // Single choice: always compare indices
           let correctIndex: number | undefined = undefined;
           if (Array.isArray(correctAnswer)) {
-<<<<<<< HEAD
             // If correct_answer is an array, check if user's answer matches any of them
             // For single choice, userAnswer should be an array with one element
             if (Array.isArray(userAnswer) && userAnswer.length === 1) {
@@ -79,22 +78,6 @@
             if (question.options && Array.isArray(userAnswer) && userAnswer.length === 1) {
               const correctIndex = question.options.indexOf(correctAnswer);
               isCorrect = userAnswer[0] === correctIndex;
-=======
-            // If correct_answer is an array, check if user's answer matches any of them (indices)
-            correctIndex = (userAnswer as number);
-            if (correctAnswer.includes(correctIndex)) {
-              correct++;
-            }
-          } else if (typeof correctAnswer === 'number') {
-            correctIndex = correctAnswer;
-            if (userAnswer === correctIndex) {
-              correct++;
-            }
-          } else if (typeof correctAnswer === 'string' && question.options) {
-            correctIndex = question.options.indexOf(correctAnswer);
-            if (userAnswer === correctIndex) {
-              correct++;
->>>>>>> 5f5c6b1d
             }
           }
           break;
@@ -154,7 +137,6 @@
       default: {
         // Single choice: always compare indices
         if (Array.isArray(correctAnswer)) {
-<<<<<<< HEAD
           // If correct_answer is an array, check if user's answer matches any of them
           // For single choice, userAnswer should be an array with one element
           if (Array.isArray(userAnswer) && userAnswer.length === 1) {
@@ -174,18 +156,6 @@
           }
         }
         return false;
-=======
-          // If correct_answer is an array, check if user's answer matches any of them (indices)
-          return correctAnswer.includes(userAnswer as number);
-        } else if (typeof correctAnswer === 'number') {
-          return userAnswer === correctAnswer;
-        } else if (typeof correctAnswer === 'string' && question.options) {
-          const correctIndex = question.options.indexOf(correctAnswer);
-          return userAnswer === correctIndex;
-        }
-        return false;
-      }
->>>>>>> 5f5c6b1d
     }
   }
 
